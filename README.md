--- conflicted
+++ resolved
@@ -40,32 +40,6 @@
 
 These cell tables (starting with `cs_`) are created by the notebook [`update_auxiliary.ipynb`](https://github.com/terrabrasilis/ams-background-tasks/blob/main/notebooks/update_auxiliary.ipynb), which uses data from the existing AMS Database. 
 
-<<<<<<< HEAD
-To run the environment, you need to update the `secrets.sh` and `.env` files with real values.
-
-From the .env file, the following variables must be defined:
-
-- `AIRFLOW_UID`: see [Setting the right Airflow user](https://github.com/terrabrasilis/ams-background-tasks?tab=readme-ov-file#setting-the-right-airflow-user). Example: AIRFLOW_UID=1000
-- `AMS_FORCE_RECREATE_DB`: the expected values are 0 or 1. When enabled, it forces the recreation of the AMS database. Example: AMS_FORCE_RECREATE_DB=1
-- `AMS_ALL_DATA_DB`: the expected values are 0 or 1. When enabled, it updates all data, including historical data. Example: AMS_ALL_DATA_DB=1
-- `AMS_BIOMES`: a list of biomes separated by semicolons. Example: AMS_BIOMES="AmazÃ´nia;Cerrado;".
-- `_AIRFLOW_WWW_USER_USERNAME`: the airflow username. Example: _AIRFLOW_WWW_USER_USERNAME=airflow
-- `_AIRFLOW_WWW_USER_PASSWORD`: the airflow password. Example: _AIRFLOW_WWW_USER_PASSWORD=airflow
-
-The secrets.sh file defines the databases access information.
-
-- `AMS Database`: echo "postgresql://ams:postgres@192.168.0.51:5432/AMS" > secrets/ams_db_url.txt
-- `Auxiliary Database`: echo "postgresql://ams:postgres@192.168.0.51:5432/auxiliary" > secrets/ams_aux_db_url.txt
-- `Active Fires Database`: echo "postgresql://ams:postgres@192.168.0.51:5432/raw_active_fires2" > secrets/ams_af_db_url.txt
-- `Deter Database - Amazônia`: echo "postgresql://ams:postgres@192.168.0.51:5432/DETER-B" > secrets/ams_amz_deter_b_db_url.txt
-- `Deter Database - Cerrado`: echo "postgresql://ams:postgres@192.168.0.51:5432/deter_cerrado_nb" > secrets/ams_cer_deter_b_db_url.txt
-
-Additionally, it is necessary to place the land use files in the `land_use` directory. The naming convention for the files is: `{BIOMA}_land_use`.tif (e.g., `Amazônia_land_use.tif`, `Cerrado_land_use.tif`, and so on).
-
-To verify that everything is working properly locally, run the command `make install`. This will install the necessary dependencies and check the Python version. Run the command `./secrets.sh` to create or update the secret variables.
-=======
->>>>>>> 00acc4a3
-
 ```bash
 $ jupyter-notebook notebooks/update_auxiliary.ipynb
 ```
@@ -82,11 +56,11 @@
 #### Connections:
 
 Setup this connections ids:
-1)  AMS_AF_DB_URL (Raw fires database, ex: raw_fires_data)
-2)  AMS_AUX_DB_URL (Auxiliary database, ex: auxiliary)
-3)  AMS_AMZ_DETER_B_DB_URL (Deter Amazonia database, ex: deter_amazonia_nb)
-4) AMS_CER_DETER_B_DB_URL (Deter Cerrado database, ex: deter_amazonia_nb)
-5)  AMS_DB_URL (AMS ouput database, ex: ams_new)
+1)  `AMS_AF_DB_URL` (Raw fires database, ex: raw_fires_data)
+2)  `AMS_AUX_DB_URL` (Auxiliary database, ex: auxiliary)
+3)  `AMS_AMZ_DETER_B_DB_URL` (Deter Amazonia database, ex: deter_amazonia_nb)
+4) `AMS_CER_DETER_B_DB_URL` (Deter Cerrado database, ex: deter_amazonia_nb)
+5)  `AMS_DB_URL` (AMS ouput database, ex: ams_new)
 
 
 Example how to setup the connection fields:
@@ -103,9 +77,11 @@
 
 Setup the following variables:
 
-1) AMS_ALL_DATA_DB (0 or 1)
+1) `AIRFLOW_UID`: see [Setting the right Airflow user](https://github.com/terrabrasilis/ams-background-tasks?tab=readme-ov-file#setting-the-right-airflow-user). Example: AIRFLOW_UID=1000
+2) `AMS_FORCE_RECREATE_DB`: the expected values are 0 or 1. When enabled, it forces the recreation of the AMS database. Example: AMS_FORCE_RECREATE_DB=1
+3) `AMS_ALL_DATA_DB`: the expected values are 0 or 1. When enabled, it updates all data, including historical data. Example: AMS_ALL_DATA_DB=1
+4) `AMS_BIOMES`: a list of biomes separated by semicolons. Example: AMS_BIOMES="AmazÃ´nia;Cerrado;".
 
-2) AMS_BIOMES (Values separated by ;. ex: Amazônia;Cerrado;Pantanal)
+#### Files and Volumes
 
-3) AMS_FORCE_RECREATE_DB (0 or 1)
-
+Additionally, it is necessary to place the land use files in the `land_use` directory. The naming convention for the files is: `{BIOMA}_land_use`.tif (e.g., `Amazônia_land_use.tif`, `Cerrado_land_use.tif`, and so on).